use std::collections::HashMap;
use std::ffi::CString;
use std::os::raw::c_void;

use glfw::{Action, Context, Cursor, CursorMode, Key, MouseButton, OpenGlProfileHint, WindowHint};
use glfw::ffi::glfwSwapInterval;
use glfw::MouseButton::Button1;
use glfw::WindowEvent::Pos;
use image::{DynamicImage, GenericImageView};
use nalgebra::{clamp, Matrix4, Vector3, Point3};
use nalgebra_glm::{IVec3, Mat4, pi, proj, Vec2, vec2, Vec3, vec3};
use rand::random;
use std::time;

use crate::block_texture_faces::BlockFaces;
use crate::chunk::{BlockID, Chunk};
use crate::chunk_manager::ChunkManager;
use crate::debugging::*;
use crate::shader_compilation::{ShaderPart, ShaderProgram};
use crate::util::forward;
use crate::physics::{PhysicsManager, PlayerPhysicsState};
use crate::aabb::AABB;

#[macro_use]
pub mod debugging;
pub mod draw_commands;
pub mod shader_compilation;
pub mod shapes;
pub mod util;
pub mod chunk_manager;
pub mod chunk;
pub mod raycast;
pub mod block_texture_faces;
pub mod physics;
pub mod aabb;

type UVCoords = (f32, f32, f32, f32);
type UVFaces = (UVCoords, UVCoords, UVCoords, UVCoords, UVCoords, UVCoords);

pub struct InputCache {
    pub last_cursor_pos: Vec2,
    pub cursor_rel_pos: Vec2,

    pub key_states: HashMap<Key, Action>,
}

impl Default for InputCache {
    fn default() -> Self {
        InputCache {
            last_cursor_pos: vec2(0.0, 0.0),
            cursor_rel_pos: vec2(0.0, 0.0),
            key_states: HashMap::default(),
        }
    }
}

impl InputCache {
    pub fn is_key_pressed(&self, key: Key) -> bool {
        match self.key_states.get(&key) {
            None => false,
            Some(action) => *action == Action::Press || *action == Action::Repeat
        }
    }
}

const PLAYER_WIDTH: f32 = 0.6;
const PLAYER_HEIGHT: f32 = 1.8;
const PLAYER_EYES_HEIGHT: f32 = 1.6;
const PLAYER_HALF_WIDTH: f32 = PLAYER_WIDTH / 2.0;
const PLAYER_HALF_HEIGHT: f32 = PLAYER_HEIGHT / 2.0;

struct PlayerRenderState {
    pub rotation: Vec3
}

impl PlayerRenderState {
    pub fn new() -> Self {
        PlayerRenderState {
            rotation: vec3(0.0, 0.0, 0.0) // In radians
        }
    }
}

impl PlayerRenderState {
    pub fn get_camera_rotation(&mut self) -> &mut Vec3 {
        &mut self.rotation
    }
}

fn main() {
    let mut glfw = glfw::init(glfw::FAIL_ON_ERRORS).unwrap();
    glfw.window_hint(WindowHint::ContextVersionMajor(4));
    glfw.window_hint(WindowHint::ContextVersionMinor(6));
    glfw.window_hint(WindowHint::OpenGlProfile(OpenGlProfileHint::Core));
    glfw.window_hint(WindowHint::OpenGlDebugContext(true));

    let window_size = (800, 800);
    let window_title = "Meinkraft";

    let (mut window, events) = glfw.create_window(window_size.0, window_size.1, window_title, glfw::WindowMode::Windowed)
        .expect("Failed to create GLFW window.");

    // Make the window's context current
    window.make_current();
    window.set_key_polling(true);
    window.set_cursor_pos_polling(true);
    window.set_raw_mouse_motion(true);
    window.set_mouse_button_polling(true);
    window.set_cursor_mode(CursorMode::Disabled);
    window.set_cursor_pos(400.0, 400.0);

    gl::load_with(|s| window.get_proc_address(s) as *const _);
    unsafe { glfwSwapInterval(0) };

    gl_call!(gl::Enable(gl::DEBUG_OUTPUT));
    gl_call!(gl::Enable(gl::DEBUG_OUTPUT_SYNCHRONOUS));
    gl_call!(gl::DebugMessageCallback(Some(debug_message_callback), 0 as *const c_void));
    gl_call!(gl::DebugMessageControl(gl::DONT_CARE, gl::DONT_CARE, gl::DONT_CARE, 0, 0 as *const u32, gl::TRUE));

    gl_call!(gl::Enable(gl::CULL_FACE));
    gl_call!(gl::CullFace(gl::BACK));
    gl_call!(gl::Enable(gl::DEPTH_TEST));
    gl_call!(gl::Enable(gl::BLEND));
    gl_call!(gl::BlendFunc(gl::SRC_ALPHA, gl::ONE_MINUS_SRC_ALPHA));

    gl_call!(gl::Viewport(0, 0, 800, 800));

    let mut player_render_state = PlayerRenderState::new();
    let mut physics_manager = PhysicsManager::new(
        1.0 / 60.0, // Tickrate of 60
        PlayerPhysicsState::new_at_position(vec3(0.0f32, 30.0, 0.0))
    );

    let vert = ShaderPart::from_vert_source(
        &CString::new(include_str!("shaders/diffuse.vert")).unwrap()).unwrap();
    let frag = ShaderPart::from_frag_source(
        &CString::new(include_str!("shaders/diffuse.frag")).unwrap()).unwrap();
    let mut program = ShaderProgram::from_shaders(vert, frag).unwrap();


    let mut texture_map: HashMap<BlockID, BlockFaces<&str>> = HashMap::new();
    texture_map.insert(BlockID::Dirt, BlockFaces::All("blocks/dirt.png"));
    texture_map.insert(BlockID::GrassBlock, BlockFaces::Sides {
        sides: "blocks/grass_block_side.png",
        top: "blocks/grass_block_top.png",
        bottom: "blocks/dirt.png",
    });
    texture_map.insert(BlockID::Cobblestone, BlockFaces::All("blocks/cobblestone.png"));
    texture_map.insert(BlockID::Obsidian, BlockFaces::All("blocks/obsidian.png"));
    texture_map.insert(BlockID::OakLog, BlockFaces::Sides {
        sides: "blocks/oak_log.png",
        top: "blocks/oak_log_top.png",
        bottom: "blocks/oak_log_top.png",
    });
    texture_map.insert(BlockID::OakLeaves, BlockFaces::All("blocks/oak_leaves_mod.png"));
    texture_map.insert(BlockID::Urss, BlockFaces::All("blocks/urss.png"));
    texture_map.insert(BlockID::Hitler, BlockFaces::All("blocks/hitler.png"));
    texture_map.insert(BlockID::Debug, BlockFaces::All("blocks/debug.png"));
    texture_map.insert(BlockID::Debug2, BlockFaces::All("blocks/debug2.png"));

    let mut uv_map = HashMap::<BlockID, BlockFaces<UVCoords>>::new();

    // Generate texture atlas
    let mut atlas: u32 = 0;
    gl_call!(gl::CreateTextures(gl::TEXTURE_2D, 1, &mut atlas));
    gl_call!(gl::TextureParameteri(atlas, gl::TEXTURE_MIN_FILTER, gl::NEAREST_MIPMAP_NEAREST as i32));
    gl_call!(gl::TextureParameteri(atlas, gl::TEXTURE_MAG_FILTER, gl::NEAREST as i32));
    gl_call!(gl::TextureStorage2D(atlas, 1, gl::RGBA8, 1024, 1024)); // Big enough to contain all the textures

    let load_image = |texture_path: &str| {
        let img = image::open(texture_path);
        let img = match img {
            Ok(img) => img.flipv(),
            Err(err) => panic!("Filename: {}, error: {}", texture_path, err.to_string())
        };
        match img.color() {
            image::RGBA(8) => {}
            _ => panic!("Texture format not supported")
        };
        img
    };

    let mut x = 0;
    let mut y = 0;
    let mut blit_image_to_texture = |img: &mut DynamicImage| {
        let (dest_x, dest_y) = (x, y);
        gl_call!(gl::TextureSubImage2D(
            atlas, 0,
            dest_x, dest_y, img.width() as i32, img.height() as i32,
            gl::RGBA, gl::UNSIGNED_BYTE,
            img.raw_pixels().as_ptr() as *mut c_void));

        // Left to right, bottom to top
        x += 16;
        if x >= 1024 {
            x = 0;
            y += 16;
        }

        let dest_x = dest_x as f32;
        let dest_y = dest_y as f32;
        // Coordinates must be between 0.0 and 1.0 (percentage)
        (dest_x / 1024.0, dest_y / 1024.0, (dest_x + 16.0) / 1024.0, (dest_y + 16.0) / 1024.0)
    };

    // Load all the images and fill the UV map for all the blocks
    // TODO don't load the same texture multiple times if reused for another block
    for (block, faces) in texture_map {
        match faces {
            BlockFaces::All(all) => {
                uv_map.insert(block, BlockFaces::All(blit_image_to_texture(&mut load_image(all))));
            }
            BlockFaces::Sides { sides, top, bottom } => {
                uv_map.insert(block, BlockFaces::Sides {
                    sides: blit_image_to_texture(&mut load_image(sides)),
                    top: blit_image_to_texture(&mut load_image(top)),
                    bottom: blit_image_to_texture(&mut load_image(bottom)),
                });
            }
            BlockFaces::Each { top, bottom, front, back, left, right } => {
                uv_map.insert(block, BlockFaces::Each {
                    top: blit_image_to_texture(&mut load_image(top)),
                    bottom: blit_image_to_texture(&mut load_image(bottom)),
                    front: blit_image_to_texture(&mut load_image(front)),
                    back: blit_image_to_texture(&mut load_image(back)),
                    left: blit_image_to_texture(&mut load_image(left)),
                    right: blit_image_to_texture(&mut load_image(right)),
                });
            }
        }
    }

    gl_call!(gl::ActiveTexture(gl::TEXTURE0 + 0));
    gl_call!(gl::BindTexture(gl::TEXTURE_2D, atlas));

    let mut chunk_manager = ChunkManager::new();
    // chunk_manager.preload_some_chunks();
    chunk_manager.simplex_noise();
    // chunk_manager.empty_99();
    // chunk_manager.set(BlockID::COBBLESTONE, 1, 1, 1);
    // chunk_manager.set(BlockID::COBBLESTONE, -16, -16, -16);

    let mut input_cache = InputCache::default();
    let mut past_cursor_pos = (0.0, 0.0);
    while !window.should_close() {
        glfw.poll_events();
        for (_, event) in glfw::flush_messages(&events) {
            let player = physics_manager.get_current_state();
            match event {
                glfw::WindowEvent::CursorPos(x, y) => {
                    let rel_x = x - past_cursor_pos.0;
                    let rel_y = y - past_cursor_pos.1;

                    // dbg!(rel_x, rel_y);
                    player_render_state.rotation.y += rel_x as f32 / 100.0;
                    player_render_state.rotation.x -= rel_y as f32 / 100.0;

                    player_render_state.rotation.x = clamp(player_render_state.rotation.x, -pi::<f32>() / 2.0 + 0.0001, pi::<f32>() / 2.0 - 0.0001);

                    past_cursor_pos = (x, y);
                }

                glfw::WindowEvent::Key(Key::Escape, _, Action::Press, _) => {
                    window.set_should_close(true);
                }

                glfw::WindowEvent::Key(Key::Space, _, Action::Press, _) => {
<<<<<<< HEAD
                    if(player.velocity.y == 0.0) {
                        player.velocity.y = 0.07; 
                    }
=======
                    let player = physics_manager.get_current_state();

                    player.velocity.y = 10.0;
>>>>>>> c082d1f2
                }

                glfw::WindowEvent::Key(key, _, action, _) => {
                    input_cache.key_states.insert(key, action);
                }

                glfw::WindowEvent::MouseButton(button, Action::Press, _) => {
                    let reach_distance = 400.0;

                    let fw = forward(&player_render_state.rotation);
                    let get_voxel = |x: i32, y: i32, z: i32| {
                        chunk_manager.get_block(x, y, z)
                            .filter(|&block| block != BlockID::Air)
                            .and_then(|_| Some((x, y, z)))
                    };

                    let hit = raycast::raycast(&get_voxel, &player.get_camera_position(), &fw.normalize(), reach_distance);
                    if let Some(((x, y, z), normal)) = hit {
                        if button == MouseButton::Button1 {
                            chunk_manager.set_block(BlockID::Air, x, y, z);
                        } else if button == MouseButton::Button2 {
                            let near = IVec3::new(x, y, z) + normal;

                            // TODO implement Hotbar
                            chunk_manager.set_block(BlockID::Debug2, near.x, near.y, near.z);
                            println!("Put block at {} {} {}", near.x, near.y, near.z);
                        }

                        println!("HIT {} {} {}", x, y, z);
                    } else {
                        println!("NO HIT");
                    }
                }

                _ => {}
            }
        }

        // TODO use deltatime
        let multiplier = 5.0f32;

        let mut rotation = player_render_state.rotation;
        rotation.x = 0.0;
        let player = physics_manager.get_current_state();

        if input_cache.is_key_pressed(Key::W) {
            player.acceleration += forward(&rotation).scale(multiplier);
        }

        if input_cache.is_key_pressed(Key::S) {
            player.acceleration += -forward(&rotation).scale(multiplier);
        }

        if input_cache.is_key_pressed(Key::A) {
            player.acceleration += -forward(&rotation).cross(&Vector3::y()).normalize().scale(multiplier);
        }

        if input_cache.is_key_pressed(Key::D) {
            player.acceleration += forward(&rotation).cross(&Vector3::y()).normalize().scale(multiplier);
        }

        // if input_cache.is_key_pressed(Key::Q) {
        //     player.velocity.y += multiplier;
        // }
        //
        // if input_cache.is_key_pressed(Key::Z) {
        //     player.velocity.y -= multiplier;
        // }



        use crate::physics::get_block_aabb;
        use num_traits::identities::Zero;

        // physics_manager.current_state = player_to_physics_state(&player);
        let render_state = physics_manager.step(&|mut previous_state: PlayerPhysicsState, t: f32, dt: f32| {
            let player = &mut previous_state;
            // println!("HMM");
            player.acceleration.y = -32.0 ;
            player.velocity += player.acceleration * dt;
            let mag = player.velocity.magnitude();
            // if player.velocity.magnitude() > 0.1 {
            //     player.velocity = player.velocity.unscale(mag).scale(0.1)
            // }

            let separated_axis = &[
                vec3(player.velocity.x, 0.0, 0.0),
                vec3(0.0, player.velocity.y, 0.0),
                vec3(0.0, 0.0, player.velocity.z)];

            for v in separated_axis {
                player.aabb.ip_translate(&(v * dt));

                let player_mins = &player.aabb.mins;
                let player_maxs = &player.aabb.maxs;

                let block_min = vec3(
                    player_mins.x.floor() as i32, player_mins.y.floor() as i32, player_mins.z.floor() as i32,
                );
                let block_max = vec3(
                    player_maxs.x.floor() as i32, player_maxs.y.floor() as i32, player_maxs.z.floor() as i32,
                );

                let mut colliding_block = None;
                for y in block_min.y..=block_max.y {
                    for z in block_min.z..=block_max.z {
                        for x in block_min.x..=block_max.x {
                            if let Some(block) = chunk_manager.get_block(x, y, z) {
                                if !block.is_air() {
                                    let block_aabb = get_block_aabb(&vec3(x as f32, y as f32, z as f32));
                                    if player.aabb.intersects(&block_aabb) {
                                        colliding_block = Some(vec3(x as f32, y as f32, z as f32));
                                        break;
                                    }
                                }
                            }
                        }
                    }
                }

                // Reaction
                if let Some(colliding_block) = colliding_block {
                    let block_aabb = get_block_aabb(&colliding_block);

                    if !v.x.is_zero() {
                        if v.x < 0.0 {
                            player.aabb = AABB::new(
                                vec3(block_aabb.maxs.x, player.aabb.mins.y, player.aabb.mins.z),
                                vec3(block_aabb.maxs.x + PLAYER_WIDTH, player.aabb.maxs.y, player.aabb.maxs.z));
                        } else {
                            player.aabb = AABB::new(
                                vec3(block_aabb.mins.x - PLAYER_WIDTH, player.aabb.mins.y, player.aabb.mins.z),
                                vec3(block_aabb.mins.x, player.aabb.maxs.y, player.aabb.maxs.z));
                        }
                        player.velocity.x = 0.0
                    }

                    if !v.y.is_zero() {
                        if v.y < 0.0 {
                            player.aabb = AABB::new(
                                vec3(player.aabb.mins.x, block_aabb.maxs.y, player.aabb.mins.z),
                                vec3(player.aabb.maxs.x, block_aabb.maxs.y + PLAYER_HEIGHT, player.aabb.maxs.z));
                        } else {
                            player.aabb = AABB::new(
                                vec3(player.aabb.mins.x, block_aabb.mins.y - PLAYER_HEIGHT, player.aabb.mins.z),
                                vec3(player.aabb.maxs.x, block_aabb.mins.y, player.aabb.maxs.z));
                        }
                        player.velocity.y = 0.0;
                    }

                    if !v.z.is_zero() {
                        if v.z < 0.0 {
                            player.aabb = AABB::new(
                                vec3(player.aabb.mins.x, player.aabb.mins.y, block_aabb.maxs.z),
                                vec3(player.aabb.maxs.x, player.aabb.maxs.y, block_aabb.maxs.z + PLAYER_WIDTH));
                        } else {
                            player.aabb = AABB::new(
                                vec3(player.aabb.mins.x, player.aabb.mins.y, block_aabb.mins.z - PLAYER_WIDTH),
                                vec3(player.aabb.maxs.x, player.aabb.maxs.y, block_aabb.mins.z));
                        }
                        player.velocity.z = 0.0
                    }
                }
            }
            player.position.x = player.aabb.mins.x + PLAYER_HALF_WIDTH;
            player.position.y = player.aabb.mins.y;
            player.position.z = player.aabb.mins.z + PLAYER_HALF_WIDTH;

            player.velocity.x *= 0.96;
            player.velocity.z *= 0.96;
            player.acceleration.x = 0.0;
            player.acceleration.y = 0.0;
            player.acceleration.z = 0.0;
            previous_state
        });





        let player = &render_state;

        let direction = forward(&player_render_state.rotation);
        let camera_position = player.get_camera_position();
        let view_matrix = nalgebra_glm::look_at(&camera_position, &(camera_position + direction), &Vector3::y());
        let projection_matrix = nalgebra_glm::perspective(1.0, pi::<f32>() / 2.0, 0.1, 1000.0);

        chunk_manager.rebuild_dirty_chunks(&uv_map);


        program.use_program();
        program.set_uniform_matrix4fv("view", view_matrix.as_ptr());
        program.set_uniform_matrix4fv("projection", projection_matrix.as_ptr());
        program.set_uniform1i("tex", 0); // The texture atlas

        gl_call!(gl::ClearColor(0.74, 0.84, 1.0, 1.0));
        gl_call!(gl::Clear(gl::COLOR_BUFFER_BIT | gl::DEPTH_BUFFER_BIT));

        chunk_manager.render_loaded_chunks(&mut program);
        // player.velocity.x *= 0.01;
        // player.velocity.z *= 0.01;




        // let rotation = player_render_state.rotation;
        // player = render_state;
        // player.rotation = rotation;

        // player.velocity = player.velocity;
        // player.acceleration = player.acceleration;
        // player.aabb.mins = player.aabb.mins;
        // player.aabb.maxs = player.aabb.maxs;
        // player.position = player.position;














        // player_collision_detection(&mut player, &chunk_manager);


        window.swap_buffers();
    }
}<|MERGE_RESOLUTION|>--- conflicted
+++ resolved
@@ -265,16 +265,11 @@
                 }
 
                 glfw::WindowEvent::Key(Key::Space, _, Action::Press, _) => {
-<<<<<<< HEAD
-                    if(player.velocity.y == 0.0) {
-                        player.velocity.y = 0.07; 
-                    }
-=======
                     let player = physics_manager.get_current_state();
-
-                    player.velocity.y = 10.0;
->>>>>>> c082d1f2
-                }
+                    if player.velocity.y == 0 {
+                      player.velocity.y = 10.0;
+                  }
+                 }
 
                 glfw::WindowEvent::Key(key, _, action, _) => {
                     input_cache.key_states.insert(key, action);
