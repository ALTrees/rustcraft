<<<<<<< HEAD
use std::collections::HashMap;

pub fn compute_ao_of_block(does_occlude: &mut dyn FnMut(i32, i32, i32) -> bool) -> [[u8; 4]; 6] {
=======
pub fn compute_ao_of_block(does_occlude: &dyn Fn(i32, i32, i32) -> bool) -> [[u8; 4]; 6] {
>>>>>>> 0d0f666c
    let mut ao_block = [[0; 4]; 6];
    for x in -1..=1 {
        for y in -1..=1 {
            for z in -1..=1 {
                if x == 0 && y == 0 && z == 0 {
                    continue;
                }
                let is_corner = x != 0 && y != 0 && z != 0;
                if does_occlude(x, y, z) {
                    let i = ao_index((x, y, z));
                    for i in i..i + if is_corner { 3 } else { 4 } {
                        let (face, vertex) = AO_AFFECTED_VERTICES[i];
                        ao_block[face as usize][vertex as usize] += 1;
                    }
                }
            }
        }
    }
    ao_block
}

#[inline]
pub fn ao_index((x, y, z): (i32, i32, i32)) -> usize {
    let x = x + 1;
    let y = y + 1;
    let z = z + 1;
    assert!(x >= 0);
    assert!(y >= 0);
    assert!(z >= 0);
    ((4 * 9 * x) + (4 * 3 * y) + 4 * z) as usize
}

lazy_static! {
    static ref AO_AFFECTED_VERTICES: [(u8, u8); 27 * 4] = {
        let mut affected_vertices: [(u8, u8); 27 * 4] = [(0, 0); 27 * 4];

        let mut add = |i, k, v| {
            affected_vertices[ao_index(k) + i] = v;
        };

        const RIGHT: u8 = 0;
        const LEFT: u8 = 1;
        const TOP: u8 = 2;
        const BOTTOM: u8 = 3;
        const FRONT: u8 = 4;
        const BACK: u8 = 5;

        // Corners bottom
        add(0, (-1, -1, -1), (LEFT, 0));
        add(1, (-1, -1, -1), (BOTTOM, 0));
        add(2, (-1, -1, -1), (BACK, 1));

        add(0, (1, -1, -1), (RIGHT, 1));
        add(1, (1, -1, -1), (BOTTOM, 1));
        add(2, (1, -1, -1), (BACK, 0));

        add(0, (1, -1, 1), (RIGHT, 0));
        add(1, (1, -1, 1), (BOTTOM, 2));
        add(2, (1, -1, 1), (FRONT, 1));

        add(0, (-1, -1, 1), (LEFT, 1));
        add(1, (-1, -1, 1), (BOTTOM, 3));
        add(2, (-1, -1, 1), (FRONT, 0));

        // Corners top
        add(0, (-1, 1, -1), (LEFT, 3));
        add(1, (-1, 1, -1), (TOP, 3));
        add(2, (-1, 1, -1), (BACK, 2));

        add(0, (1, 1, -1), (RIGHT, 2));
        add(1, (1, 1, -1), (TOP, 2));
        add(2, (1, 1, -1), (BACK, 3));

        add(0, (1, 1, 1), (RIGHT, 3));
        add(1, (1, 1, 1), (TOP, 1));
        add(2, (1, 1, 1), (FRONT, 2));

        add(0, (-1, 1, 1), (LEFT, 2));
        add(1, (-1, 1, 1), (TOP, 0));
        add(2, (-1, 1, 1), (FRONT, 3));

        // X Edges
        add(0, (0, -1, -1), (BOTTOM, 0));
        add(1, (0, -1, -1), (BOTTOM, 1));
        add(2, (0, -1, -1), (BACK, 0));
        add(3, (0, -1, -1), (BACK, 1));

        add(0, (0, 1, -1), (TOP, 2));
        add(1, (0, 1, -1), (TOP, 3));
        add(2, (0, 1, -1), (BACK, 2));
        add(3, (0, 1, -1), (BACK, 3));

        add(0, (0, 1, 1), (TOP, 0));
        add(1, (0, 1, 1), (TOP, 1));
        add(2, (0, 1, 1), (FRONT, 2));
        add(3, (0, 1, 1), (FRONT, 3));

        add(0, (0, -1, 1), (BOTTOM, 2));
        add(1, (0, -1, 1), (BOTTOM, 3));
        add(2, (0, -1, 1), (FRONT, 0));
        add(3, (0, -1, 1), (FRONT, 1));

        // Y Edges
        add(0, (-1, 0, -1), (LEFT, 0));
        add(1, (-1, 0, -1), (LEFT, 3));
        add(2, (-1, 0, -1), (BACK, 1));
        add(3, (-1, 0, -1), (BACK, 2));

        add(0, (1, 0, -1), (RIGHT, 1));
        add(1, (1, 0, -1), (RIGHT, 2));
        add(2, (1, 0, -1), (BACK, 0));
        add(3, (1, 0, -1), (BACK, 3));

        add(0, (1, 0, 1), (RIGHT, 0));
        add(1, (1, 0, 1), (RIGHT, 3));
        add(2, (1, 0, 1), (FRONT, 1));
        add(3, (1, 0, 1), (FRONT, 2));

        add(0, (-1, 0, 1), (LEFT, 1));
        add(1, (-1, 0, 1), (LEFT, 2));
        add(2, (-1, 0, 1), (FRONT, 0));
        add(3, (-1, 0, 1), (FRONT, 3));

        // Z Edges
        add(0, (-1, -1, 0), (LEFT, 0));
        add(1, (-1, -1, 0), (LEFT, 1));
        add(2, (-1, -1, 0), (BOTTOM, 0));
        add(3, (-1, -1, 0), (BOTTOM, 3));

        add(0, (1, -1, 0), (RIGHT, 0));
        add(1, (1, -1, 0), (RIGHT, 1));
        add(2, (1, -1, 0), (BOTTOM, 1));
        add(3, (1, -1, 0), (BOTTOM, 2));

        add(0, (1, 1, 0), (RIGHT, 2));
        add(1, (1, 1, 0), (RIGHT, 3));
        add(2, (1, 1, 0), (TOP, 1));
        add(3, (1, 1, 0), (TOP, 2));

        add(0, (-1, 1, 0), (LEFT, 2));
        add(1, (-1, 1, 0), (LEFT, 3));
        add(2, (-1, 1, 0), (TOP, 0));
        add(3, (-1, 1, 0), (TOP, 3));

        // Sides
        add(0, (-1, 0, 0), (LEFT, 0));
        add(1, (-1, 0, 0), (LEFT, 1));
        add(2, (-1, 0, 0), (LEFT, 2));
        add(3, (-1, 0, 0), (LEFT, 3));

        add(0, (1, 0, 0), (RIGHT, 0));
        add(1, (1, 0, 0), (RIGHT, 1));
        add(2, (1, 0, 0), (RIGHT, 2));
        add(3, (1, 0, 0), (RIGHT, 3));

        add(0, (0, -1, 0), (BOTTOM, 0));
        add(1, (0, -1, 0), (BOTTOM, 1));
        add(2, (0, -1, 0), (BOTTOM, 2));
        add(3, (0, -1, 0), (BOTTOM, 3));

        add(0, (0, 1, 0), (TOP, 0));
        add(1, (0, 1, 0), (TOP, 1));
        add(2, (0, 1, 0), (TOP, 2));
        add(3, (0, 1, 0), (TOP, 3));

        add(0, (0, 0, -1), (BACK, 0));
        add(1, (0, 0, -1), (BACK, 1));
        add(2, (0, 0, -1), (BACK, 2));
        add(3, (0, 0, -1), (BACK, 3));

        add(0, (0, 0, 1), (FRONT, 0));
        add(1, (0, 0, 1), (FRONT, 1));
        add(2, (0, 0, 1), (FRONT, 2));
        add(3, (0, 0, 1), (FRONT, 3));
        affected_vertices
    };
}<|MERGE_RESOLUTION|>--- conflicted
+++ resolved
@@ -1,10 +1,4 @@
-<<<<<<< HEAD
-use std::collections::HashMap;
-
-pub fn compute_ao_of_block(does_occlude: &mut dyn FnMut(i32, i32, i32) -> bool) -> [[u8; 4]; 6] {
-=======
 pub fn compute_ao_of_block(does_occlude: &dyn Fn(i32, i32, i32) -> bool) -> [[u8; 4]; 6] {
->>>>>>> 0d0f666c
     let mut ao_block = [[0; 4]; 6];
     for x in -1..=1 {
         for y in -1..=1 {
