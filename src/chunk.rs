--- conflicted
+++ resolved
@@ -1,15 +1,10 @@
 use bit_vec::BitVec;
 use rand::{random, Rng};
 use rand::distributions::Standard;
-<<<<<<< HEAD
-use crate::chunk_manager::{CHUNK_VOLUME, CHUNK_SIZE};
-use bit_vec::BitVec;
-=======
 use rand::prelude::Distribution;
 
 use crate::chunk_manager::{CHUNK_SIZE, CHUNK_VOLUME};
 use itertools::Itertools;
->>>>>>> 0d0f666c
 
 #[derive(Copy, Clone, Eq, PartialEq, Hash)]
 pub enum BlockID {
@@ -122,41 +117,13 @@
             }).collect_vec(),
         }
     }
-
-    pub fn full_of_block() -> Self {
-        Self {
-            chunks: [
-                Chunk::full_of_block(BlockID::Cobblestone),
-                Chunk::full_of_block(BlockID::Dirt),
-                Chunk::full_of_block(BlockID::Cobblestone),
-                Chunk::full_of_block(BlockID::Dirt),
-                Chunk::full_of_block(BlockID::Cobblestone),
-                Chunk::full_of_block(BlockID::Dirt),
-                Chunk::full_of_block(BlockID::Cobblestone),
-                Chunk::full_of_block(BlockID::Dirt),
-                Chunk::full_of_block(BlockID::Cobblestone),
-                Chunk::full_of_block(BlockID::Dirt),
-                Chunk::full_of_block(BlockID::Cobblestone),
-                Chunk::full_of_block(BlockID::Dirt),
-                Chunk::full_of_block(BlockID::Cobblestone),
-                Chunk::full_of_block(BlockID::Dirt),
-                Chunk::full_of_block(BlockID::Cobblestone),
-                Chunk::full_of_block(BlockID::Dirt),
-            ],
-        }
-    }
 }
 
 pub struct Chunk {
-<<<<<<< HEAD
-    blocks: [BlockID; CHUNK_VOLUME as usize],
-    visible_block_faces: BitVec,
-=======
     pub blocks: [BlockID; CHUNK_VOLUME as usize],
     pub active_faces: BitVec,
     pub ao_vertices: [[[u8; 4]; 6]; CHUNK_VOLUME as usize],
     pub needs_complete_rebuild: bool,
->>>>>>> 0d0f666c
 
     pub vao: u32,
     pub vbo: u32,
@@ -170,50 +137,16 @@
 }
 
 impl Chunk {
-<<<<<<< HEAD
-    /// Returns the relative coordinates of nearby chunks whether they exist or not
-    fn all_neighbours() -> HashSet<(i32, i32, i32)> {
-        let mut hs = HashSet::new();
-        hs.insert((1, 0, 0));
-        hs.insert((0, 1, 0));
-        hs.insert((0, 0, 1));
-        hs.insert((-1, 0, 0));
-        hs.insert((0, -1, 0));
-        hs.insert((0, 0, -1));
-        hs
-    }
-
-    /// Creates an empty chunk with no blocks
-    pub fn empty() -> Chunk {
-        let (vao, vbo) = create_vao_vbo();
-
-        Chunk {
-            blocks: [BlockID::Air; CHUNK_VOLUME as usize],
-            visible_block_faces: BitVec::from_elem(6 * 16 * 16 * 16, false),
-            vao,
-            vbo,
-            vertices_drawn: 0,
-            dirty: true,
-            dirty_neighbours: Chunk::all_neighbours(),
-        }
-    }
-
-=======
->>>>>>> 0d0f666c
     /// Creates a chunk where every block is the same
     pub fn full_of_block(block: BlockID) -> Self {
         let (vao, vbo) = create_vao_vbo();
 
         Self {
             blocks: [block; CHUNK_VOLUME as usize],
-<<<<<<< HEAD
-            visible_block_faces: BitVec::from_elem(6 * 16 * 16 * 16, false),
-=======
             active_faces: BitVec::from_elem(6 * CHUNK_VOLUME as usize, false),
             ao_vertices: [[[0; 4]; 6]; CHUNK_VOLUME as usize],
             needs_complete_rebuild: true,
 
->>>>>>> 0d0f666c
             vao,
             vbo,
             vertices_drawn: 0,
@@ -237,14 +170,10 @@
                 }
                 blocks
             },
-<<<<<<< HEAD
-            visible_block_faces: BitVec::from_elem(6 * 16 * 16 * 16, false),
-=======
             active_faces: BitVec::from_elem(6 * CHUNK_VOLUME as usize, false),
             ao_vertices: [[[0; 4]; 6]; CHUNK_VOLUME as usize],
             needs_complete_rebuild: true,
 
->>>>>>> 0d0f666c
             vao,
             vbo,
             vertices_drawn: 0,
